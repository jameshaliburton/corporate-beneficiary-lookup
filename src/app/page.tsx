'use client';

import React, { useState, useEffect, useRef } from 'react';
import { BarcodeScanner } from '../../components/BarcodeScanner';
import { Card, CardContent } from '@/components/ui/card';
import { Button } from '@/components/ui/button';
import { Input } from '@/components/ui/input';
import { getStageInfo } from '@/lib/utils';
import ProductResultScreen from '@/components/ProductResultScreen/index';

interface OwnershipFlowCompany {
  name: string;
  country?: string;
  type?: string;
  source?: string;
}

interface ProductResult {
  success: boolean;
  product_name?: string;
  brand?: string;
  barcode?: string;
  financial_beneficiary?: string;
  beneficiary_country?: string;
  beneficiary_flag?: string;
  confidence?: number;
  verification_status?: string;
  sources?: string[];
  reasoning?: string;
  result_type?: string;
  error?: string;
  confidence_score?: number;
  ownership_structure_type?: string;
  user_contributed?: boolean;
  ownership_flow?: OwnershipFlowCompany[];
}

interface ProgressUpdate {
  type: 'connected' | 'progress';
  queryId?: string;
  stage?: string;
  status?: 'started' | 'success' | 'error' | 'completed';
  data?: any;
  error?: string;
  timestamp?: string;
  reasoning?: string;
  description?: string;
}

export default function Home() {
  const [processing, setProcessing] = useState(false);
  const [result, setResult] = useState<ProductResult | null>(null);
  const [showManualEntry, setShowManualEntry] = useState(false);
  const [manualBarcode, setManualBarcode] = useState('');
  const [showUserContribution, setShowUserContribution] = useState(false);
  const [userContribution, setUserContribution] = useState({
    product_name: '',
    brand: ''
  });
  const [currentBarcode, setCurrentBarcode] = useState('');
  const [showContributionSuccess, setShowContributionSuccess] = useState(false);
  const [showLowConfidenceFallback, setShowLowConfidenceFallback] = useState(false);
  const [lowConfidenceData, setLowConfidenceData] = useState({
    product_name: '',
    brand: ''
  });
  const [showDemo, setShowDemo] = useState(false);
  
  // Progress tracking
  const [currentProgress, setCurrentProgress] = useState<ProgressUpdate | null>(null);
  const [progressHistory, setProgressHistory] = useState<ProgressUpdate[]>([]);
  const eventSourceRef = useRef<EventSource | null>(null);

  // Clean up event source on unmount
  useEffect(() => {
    return () => {
      if (eventSourceRef.current) {
        eventSourceRef.current.close();
      }
    };
  }, []);

  const startProgressTracking = (queryId: string) => {
    // Close existing connection
    if (eventSourceRef.current) {
      eventSourceRef.current.close();
    }

    // Start new connection
    const eventSource = new EventSource(`/api/progress?queryId=${queryId}`);
    eventSourceRef.current = eventSource;

    eventSource.onmessage = (event) => {
      try {
        const data: ProgressUpdate = JSON.parse(event.data);
        
        if (data.type === 'progress') {
          setCurrentProgress(data);
          setProgressHistory(prev => [...prev, data]);
        }
      } catch (error) {
        console.error('Error parsing progress update:', error);
      }
    };

    eventSource.onerror = (error) => {
      console.error('Progress tracking error:', error);
      eventSource.close();
    };
  };

  const stopProgressTracking = () => {
    if (eventSourceRef.current) {
      eventSourceRef.current.close();
      eventSourceRef.current = null;
    }
    setCurrentProgress(null);
    setProgressHistory([]);
  };

  // Helper function to check if result has low confidence or unknown data
  const shouldShowLowConfidenceFallback = (result: ProductResult): boolean => {
    if (!result.success) return false;
    if (result.user_contributed) return false; // Don't show for user-contributed data
    
    const hasUnknownBrand = !result.brand || 
                           result.brand.toLowerCase().includes('unknown') || 
                           result.brand === 'N/A';
    const hasUnknownBeneficiary = !result.financial_beneficiary || 
                                 result.financial_beneficiary.toLowerCase().includes('unknown');
    const hasLowConfidence = typeof result.confidence_score === 'number' && result.confidence_score < 50;
    
    return hasUnknownBrand || hasUnknownBeneficiary || hasLowConfidence;
  };

  const handleBarcode = async (barcode: string, userData?: { product_name: string; brand: string }) => {
    setProcessing(true);
    setResult(null);
    setCurrentBarcode(barcode);
    setShowContributionSuccess(false);
    setShowLowConfidenceFallback(false);
    stopProgressTracking(); // Clear any existing progress
    
    try {
      const payload = userData 
        ? { barcode, product_name: userData.product_name, brand: userData.brand }
        : { barcode };
        
      const response = await fetch('/api/lookup', {
        method: 'POST',
        headers: {
          'Content-Type': 'application/json',
        },
        body: JSON.stringify(payload),
      });
      const data = await response.json();
      setResult(data);
      
      // Start progress tracking if we have a query ID
      if (data.agent_execution_trace?.query_id) {
        startProgressTracking(data.agent_execution_trace.query_id);
      }
      
      // Show success message for user contributions
      if (data.success && userData) {
        setShowContributionSuccess(true);
      }
      
      // Check if we should show low confidence fallback (only for non-user-contributed results)
      if (data.success && !userData && shouldShowLowConfidenceFallback(data)) {
        setShowLowConfidenceFallback(true);
        setLowConfidenceData({
          product_name: data.product_name || '',
          brand: data.brand || ''
        });
      }
      
      // If lookup failed and no user data was provided, show contribution form
      if (!data.success && !userData && (
        data.error?.includes('No product found') || 
        data.error?.includes('Please try manual entry')
      )) {
        setShowUserContribution(true);
      }
    } catch (error) {
      setResult({
        success: false,
        error: 'Failed to lookup product. Please try again.',
      });
    } finally {
      setProcessing(false);
      // Stop progress tracking after a delay to allow final updates
      setTimeout(() => {
        stopProgressTracking();
      }, 2000);
    }
  };

  const handleManualEntry = () => {
    setShowManualEntry(true);
  };

  const handleManualSubmit = (e: React.FormEvent) => {
    e.preventDefault();
    if (manualBarcode.trim()) {
      handleBarcode(manualBarcode.trim());
      setShowManualEntry(false);
      setManualBarcode('');
    }
  };

  const handleUserContributionSubmit = (e: React.FormEvent) => {
    e.preventDefault();
    if (userContribution.product_name.trim() && userContribution.brand.trim()) {
      handleBarcode(currentBarcode, userContribution);
      setShowUserContribution(false);
      setUserContribution({ product_name: '', brand: '' });
    }
  };

  const handleLowConfidenceSubmit = (e: React.FormEvent) => {
    e.preventDefault();
    if (lowConfidenceData.product_name.trim() && lowConfidenceData.brand.trim()) {
      handleBarcode(currentBarcode, lowConfidenceData);
      setShowLowConfidenceFallback(false);
      setLowConfidenceData({ product_name: '', brand: '' });
    }
  };

  const handleScanAnother = () => {
    setResult(null);
    setShowManualEntry(false);
    setShowUserContribution(false);
    setShowContributionSuccess(false);
    setShowLowConfidenceFallback(false);
    setShowDemo(false);
    setCurrentBarcode('');
    setManualBarcode('');
    setUserContribution({ product_name: '', brand: '' });
    setLowConfidenceData({ product_name: '', brand: '' });
    stopProgressTracking();
  };

  // Helper to get flag emoji from country name
  function getFlag(country: string | undefined) {
    if (!country || country === 'Unknown') return '🏳️';
    const flagMap: { [key: string]: string } = {
      'Sweden': '🇸🇪',
      'United States': '🇺🇸',
      'United Kingdom': '🇬🇧',
      'Germany': '🇩🇪',
      'France': '🇫🇷',
      'Netherlands': '🇳🇱',
      'Switzerland': '🇨🇭',
      'Japan': '🇯🇵',
      'China': '🇨🇳',
      'Canada': '🇨🇦',
      'Australia': '🇦🇺',
      'Italy': '🇮🇹',
      'Spain': '🇪🇸',
      'Denmark': '🇩🇰',
      'Norway': '🇳🇴',
      'Finland': '🇫🇮',
      'South Korea': '🇰🇷',
      'Brazil': '🇧🇷',
      'India': '🇮🇳',
      'Mexico': '🇲🇽',
    };
    return flagMap[country] || '🏳️';
  }

  return (
    <div className="min-h-screen flex items-center justify-center bg-gradient-to-br from-gray-50 to-blue-50 px-4 py-8">
      <div className="w-full max-w-lg mx-auto flex flex-col items-center">
        {/* Header */}
        <div className="w-full text-center mb-8">
          <div className="flex justify-center items-center mb-2">
            <img src="/logo.png" alt="OwnedBy Logo" className="h-14 mr-2" />
            <span className="inline-block bg-yellow-200 text-yellow-800 text-xs font-semibold px-3 py-1 rounded-full align-middle shadow-sm">Beta</span>
          </div>
          <p className="text-gray-600 text-lg mt-2">
            Discover who owns the companies behind your purchases
          </p>
        </div>

        {/* Show Demo Result Screen */}
        {showDemo && (
          <ProductResultScreen onScanAnother={handleScanAnother} />
        )}

        {/* Show Actual Result Screen */}
        {result && !processing && !showDemo && (
          <ProductResultScreen onScanAnother={handleScanAnother} result={result} />
        )}

        {/* Main Scanner */}
        {!showManualEntry && !showUserContribution && !result && !showDemo && (
          <Card className="w-full p-0 rounded-2xl shadow-xl border border-gray-100">
            <CardContent className="p-6 flex flex-col items-center">
              <BarcodeScanner
                onBarcode={handleBarcode}
                processing={processing}
                onManualEntry={handleManualEntry}
              />
<<<<<<< HEAD
              
              {/* Demo Button */}
              <div className="mt-6 w-full">
                <Button
                  onClick={() => setShowDemo(true)}
                  variant="outline"
                  className="w-full text-base py-3 font-semibold"
                >
                  Preview Demo Result
                </Button>
              </div>
=======
              <p className="text-gray-500 text-sm mt-4">Point your camera at a barcode to begin.</p>
>>>>>>> ea5479a7
            </CardContent>
          </Card>
        )}

        {/* Manual Entry Form */}
        {showManualEntry && !result && (
          <Card className="w-full rounded-2xl shadow-xl border border-gray-100">
            <CardContent className="p-8 flex flex-col items-center">
              <h2 className="text-xl font-semibold text-gray-800 mb-6 text-center">
                Enter Barcode Manually
              </h2>
              <form onSubmit={handleManualSubmit} className="w-full space-y-6">
                <div>
                  <label htmlFor="barcode" className="block text-sm font-medium text-gray-700 mb-2">
                    Barcode
                  </label>
                  <Input
                    type="text"
                    id="barcode"
                    value={manualBarcode}
                    onChange={(e) => setManualBarcode(e.target.value)}
                    className="w-full text-lg bg-gray-50"
                    placeholder="Enter product barcode..."
                    autoFocus
                  />
                </div>
                <div className="flex gap-4">
                  <Button
                    type="submit"
                    className="flex-1 text-base py-3 font-semibold shadow"
                    disabled={!manualBarcode.trim()}
                  >
                    Search
                  </Button>
                  <Button
                    type="button"
                    variant="secondary"
                    onClick={() => setShowManualEntry(false)}
                    className="flex-1 text-base py-3 font-semibold shadow"
                  >
                    Cancel
                  </Button>
                </div>
              </form>
            </CardContent>
          </Card>
        )}

        {/* User Contribution Form */}
        {showUserContribution && !result && (
          <Card className="w-full rounded-2xl shadow-xl border border-gray-100">
            <CardContent className="p-8 flex flex-col items-center">
              <div className="text-center mb-6">
                <h2 className="text-xl font-semibold text-gray-800 mb-2">
                  We couldn't find this product
                </h2>
                <p className="text-gray-600 text-sm mb-2">
                  Want to help by entering its name and brand?
                </p>
                <p className="text-gray-500 text-xs">
                  Barcode: {currentBarcode}
                </p>
              </div>
              <form onSubmit={handleUserContributionSubmit} className="w-full space-y-6">
                <div>
                  <label htmlFor="product_name" className="block text-sm font-medium text-gray-700 mb-2">
                    Product Name
                  </label>
                  <Input
                    type="text"
                    id="product_name"
                    value={userContribution.product_name}
                    onChange={(e) => setUserContribution(prev => ({ ...prev, product_name: e.target.value }))}
                    className="w-full text-lg bg-gray-50"
                    placeholder="e.g., Kit Kat Matcha Green Tea"
                    autoFocus
                  />
                </div>
                <div>
                  <label htmlFor="brand" className="block text-sm font-medium text-gray-700 mb-2">
                    Brand Name
                  </label>
                  <Input
                    type="text"
                    id="brand"
                    value={userContribution.brand}
                    onChange={(e) => setUserContribution(prev => ({ ...prev, brand: e.target.value }))}
                    className="w-full text-lg bg-gray-50"
                    placeholder="e.g., Kit Kat, Nestlé"
                  />
                </div>
                <div className="flex gap-4">
                  <Button
                    type="submit"
                    className="flex-1 text-base py-3 font-semibold shadow"
                    disabled={!userContribution.product_name.trim() || !userContribution.brand.trim()}
                  >
                    Submit & Research
                  </Button>
                  <Button
                    type="button"
                    variant="secondary"
                    onClick={() => setShowUserContribution(false)}
                    className="flex-1 text-base py-3 font-semibold shadow"
                  >
                    Cancel
                  </Button>
                </div>
              </form>
              <p className="text-xs text-gray-400 mt-4">Thank you for helping improve our database!</p>
            </CardContent>
          </Card>
        )}

        {/* Processing State */}
        {processing && (
          <Card className="w-full rounded-2xl shadow-xl border border-gray-100">
            <CardContent className="p-8">
              <div className="text-center mb-6">
                <h3 className="text-xl font-semibold text-gray-800 mb-2">
                  Agent Research Pipeline
                </h3>
                <p className="text-gray-600 text-sm">
                  Our AI is researching ownership. This may take a few seconds.
                </p>
              </div>
              {/* Process Flow Visualization */}
              <div className="space-y-4">
                {/* Current Active Stage */}
                {currentProgress && currentProgress.stage && (
                  <div className="bg-blue-50 border-2 border-blue-200 rounded-lg p-4 mb-6">
                    <div className="flex items-center justify-between mb-3">
                      <div className="flex items-center gap-3">
                        <div className="text-2xl">{getStageInfo(currentProgress.stage).icon}</div>
                        <div>
                          <h4 className="font-semibold text-blue-900">
                            {getStageInfo(currentProgress.stage).name}
                          </h4>
                          <p className="text-sm text-blue-700">
                            {getStageInfo(currentProgress.stage).description}
                          </p>
                        </div>
                      </div>
                      <div className="flex items-center gap-2">
                        <div className="animate-spin h-5 w-5 border-2 border-t-2 border-t-blue-600 border-blue-300 rounded-full"></div>
                        <span className={`px-3 py-1 rounded-full text-xs font-medium ${
                          currentProgress.status === 'started' ? 'bg-blue-100 text-blue-800' :
                          currentProgress.status === 'success' ? 'bg-green-100 text-green-800' :
                          currentProgress.status === 'error' ? 'bg-red-100 text-red-800' :
                          'bg-yellow-100 text-yellow-800'
                        }`}>
                          {currentProgress.status}
                        </span>
                      </div>
                    </div>
                    {currentProgress.reasoning && (
                      <div className="text-xs text-blue-700 mt-2">{currentProgress.reasoning}</div>
                    )}
                  </div>
                )}
              </div>
            </CardContent>
          </Card>
        )}

<<<<<<< HEAD
=======
        {/* Result/Error State */}
        {result && (
          <Card className="w-full rounded-2xl shadow-xl border border-gray-100 mt-6">
            <CardContent className="p-8">
              {result.success ? (
                <div>
                  {/* Success State */}
                  <h2 className="text-2xl font-bold text-green-700 mb-2 flex items-center gap-2">
                    <span>Ownership Found</span>
                    {typeof result.confidence_score === 'number' && (
                      <span className={`ml-2 px-2 py-1 rounded-full text-xs font-semibold ${
                        result.confidence_score >= 80 ? 'bg-green-100 text-green-800' :
                        result.confidence_score >= 50 ? 'bg-yellow-100 text-yellow-800' :
                        'bg-red-100 text-red-800'
                      }`}>
                        {result.confidence_score >= 80 ? 'High Confidence' : result.confidence_score >= 50 ? 'Medium Confidence' : 'Low Confidence'}
                      </span>
                    )}
                  </h2>
                  <div className="mb-4">
                    <span className="font-semibold">Product:</span> {result.product_name || 'Unknown'}<br />
                    <span className="font-semibold">Brand:</span> {result.brand || 'Unknown'}<br />
                    <span className="font-semibold">Owner:</span> {result.financial_beneficiary || 'Unknown'}<br />
                    <span className="font-semibold">Country:</span> {result.beneficiary_country || 'Unknown'} {result.beneficiary_flag || ''}<br />
                  </div>
                  {result.reasoning && (
                    <div className="bg-gray-50 border-l-4 border-blue-300 p-4 rounded mb-4 text-sm text-blue-900">
                      <span className="font-semibold">Reasoning:</span> {result.reasoning}
                    </div>
                  )}
                  {result.sources && result.sources.length > 0 && (
                    <div className="mb-4">
                      <span className="font-semibold">Sources:</span>
                      <ul className="list-disc list-inside text-xs text-gray-600 mt-1">
                        {result.sources.map((src, i) => (
                          <li key={i}>{src}</li>
                        ))}
                      </ul>
                    </div>
                  )}
                  <Button onClick={handleScanAnother} className="mt-4 w-full">Scan another</Button>
                </div>
              ) : (
                <div>
                  {/* Error State */}
                  <h2 className="text-2xl font-bold text-red-700 mb-2 flex items-center gap-2">
                    <span>Ownership Not Found</span>
                  </h2>
                  <div className="bg-red-50 border-l-4 border-red-400 p-4 rounded mb-4 text-sm text-red-900">
                    <span className="font-semibold">Error:</span> {result.error || 'No ownership information found.'}
                  </div>
                  <Button onClick={handleScanAnother} className="mt-4 w-full" variant="secondary">Scan another</Button>
                </div>
              )}
            </CardContent>
          </Card>
        )}

>>>>>>> ea5479a7
        {!processing && result && progressHistory.length > 0 && (
          <div className="mt-8">
            <h4 className="font-semibold text-gray-800 mb-2">Process Summary</h4>
            <div className="overflow-x-auto">
              <table className="min-w-full text-xs border rounded-lg">
                <thead>
                  <tr className="bg-gray-100 text-gray-700">
                    <th className="px-3 py-2 text-left">Step</th>
                    <th className="px-3 py-2 text-left">Status</th>
                    <th className="px-3 py-2 text-left">Reasoning</th>
                  </tr>
                </thead>
                <tbody>
                  {progressHistory.map((step, idx) => {
                    const stageInfo = getStageInfo(step.stage || '')
                    return (
                      <tr key={idx} className="border-b last:border-b-0">
                        <td className="px-3 py-2 whitespace-nowrap flex items-center gap-2">
                          <span className="text-lg">{stageInfo.icon}</span>
                          <span>{stageInfo.name}</span>
                        </td>
                        <td className="px-3 py-2">
                          <span className={`px-2 py-0.5 rounded text-xs font-medium ${
                            step.status === 'success' ? 'bg-green-100 text-green-800' :
                            step.status === 'error' ? 'bg-red-100 text-red-800' :
                            'bg-gray-100 text-gray-800'
                          }`}>
                            {step.status?.toUpperCase()}
                          </span>
                        </td>
                        <td className="px-3 py-2 text-xs text-gray-700">
                          {step.reasoning || step.data?.reasoning || step.description || '—'}
                        </td>
                      </tr>
                    )
                  })}
                </tbody>
              </table>
            </div>
          </div>
        )}
      </div>
    </div>
  );
} <|MERGE_RESOLUTION|>--- conflicted
+++ resolved
@@ -283,16 +283,6 @@
           </p>
         </div>
 
-        {/* Show Demo Result Screen */}
-        {showDemo && (
-          <ProductResultScreen onScanAnother={handleScanAnother} />
-        )}
-
-        {/* Show Actual Result Screen */}
-        {result && !processing && !showDemo && (
-          <ProductResultScreen onScanAnother={handleScanAnother} result={result} />
-        )}
-
         {/* Main Scanner */}
         {!showManualEntry && !showUserContribution && !result && !showDemo && (
           <Card className="w-full p-0 rounded-2xl shadow-xl border border-gray-100">
@@ -302,7 +292,6 @@
                 processing={processing}
                 onManualEntry={handleManualEntry}
               />
-<<<<<<< HEAD
               
               {/* Demo Button */}
               <div className="mt-6 w-full">
@@ -314,11 +303,18 @@
                   Preview Demo Result
                 </Button>
               </div>
-=======
-              <p className="text-gray-500 text-sm mt-4">Point your camera at a barcode to begin.</p>
->>>>>>> ea5479a7
             </CardContent>
           </Card>
+        )}
+
+        {/* Show Demo Result Screen */}
+        {showDemo && (
+          <ProductResultScreen onScanAnother={handleScanAnother} />
+        )}
+
+        {/* Show Actual Result Screen */}
+        {result && !processing && !showDemo && (
+          <ProductResultScreen onScanAnother={handleScanAnother} result={result} />
         )}
 
         {/* Manual Entry Form */}
@@ -482,67 +478,6 @@
           </Card>
         )}
 
-<<<<<<< HEAD
-=======
-        {/* Result/Error State */}
-        {result && (
-          <Card className="w-full rounded-2xl shadow-xl border border-gray-100 mt-6">
-            <CardContent className="p-8">
-              {result.success ? (
-                <div>
-                  {/* Success State */}
-                  <h2 className="text-2xl font-bold text-green-700 mb-2 flex items-center gap-2">
-                    <span>Ownership Found</span>
-                    {typeof result.confidence_score === 'number' && (
-                      <span className={`ml-2 px-2 py-1 rounded-full text-xs font-semibold ${
-                        result.confidence_score >= 80 ? 'bg-green-100 text-green-800' :
-                        result.confidence_score >= 50 ? 'bg-yellow-100 text-yellow-800' :
-                        'bg-red-100 text-red-800'
-                      }`}>
-                        {result.confidence_score >= 80 ? 'High Confidence' : result.confidence_score >= 50 ? 'Medium Confidence' : 'Low Confidence'}
-                      </span>
-                    )}
-                  </h2>
-                  <div className="mb-4">
-                    <span className="font-semibold">Product:</span> {result.product_name || 'Unknown'}<br />
-                    <span className="font-semibold">Brand:</span> {result.brand || 'Unknown'}<br />
-                    <span className="font-semibold">Owner:</span> {result.financial_beneficiary || 'Unknown'}<br />
-                    <span className="font-semibold">Country:</span> {result.beneficiary_country || 'Unknown'} {result.beneficiary_flag || ''}<br />
-                  </div>
-                  {result.reasoning && (
-                    <div className="bg-gray-50 border-l-4 border-blue-300 p-4 rounded mb-4 text-sm text-blue-900">
-                      <span className="font-semibold">Reasoning:</span> {result.reasoning}
-                    </div>
-                  )}
-                  {result.sources && result.sources.length > 0 && (
-                    <div className="mb-4">
-                      <span className="font-semibold">Sources:</span>
-                      <ul className="list-disc list-inside text-xs text-gray-600 mt-1">
-                        {result.sources.map((src, i) => (
-                          <li key={i}>{src}</li>
-                        ))}
-                      </ul>
-                    </div>
-                  )}
-                  <Button onClick={handleScanAnother} className="mt-4 w-full">Scan another</Button>
-                </div>
-              ) : (
-                <div>
-                  {/* Error State */}
-                  <h2 className="text-2xl font-bold text-red-700 mb-2 flex items-center gap-2">
-                    <span>Ownership Not Found</span>
-                  </h2>
-                  <div className="bg-red-50 border-l-4 border-red-400 p-4 rounded mb-4 text-sm text-red-900">
-                    <span className="font-semibold">Error:</span> {result.error || 'No ownership information found.'}
-                  </div>
-                  <Button onClick={handleScanAnother} className="mt-4 w-full" variant="secondary">Scan another</Button>
-                </div>
-              )}
-            </CardContent>
-          </Card>
-        )}
-
->>>>>>> ea5479a7
         {!processing && result && progressHistory.length > 0 && (
           <div className="mt-8">
             <h4 className="font-semibold text-gray-800 mb-2">Process Summary</h4>
